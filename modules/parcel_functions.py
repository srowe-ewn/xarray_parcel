--- conflicted
+++ resolved
@@ -748,28 +748,7 @@
     
     assert np.all(np.abs(d[vert_dim].diff(dim=vert_dim)) == 1), ('Vert_dim index increments ' + 
                                                                  'must all be 1.')
-    
-<<<<<<< HEAD
-=======
-    if np.any(d[coords] == level[coords]):
-        # The level to insert already exists in the data.
-        existing_level = d.where(d[coords] == level[coords])[level.variables.keys()]
-        assert not np.any(np.isnan(existing_level[coords])), ('Existing level does not ' +
-                                                              'cover all points')
-        
-        # Check that the existing level is close in value to the new level to insert.
-        # Warning, this loop may be slow. It is called only in rare cases.
-        for k in level.keys():
-            diff = np.nanmax(np.abs(existing_level[k] - level[k]))
-            print(k + str(diff))
-            assert diff < 5e-3, ('Replacement level differs ' +
-                                 'from existing level by more ' + 
-                                 'than 5e-3 for ' + k)
-            
-        # If close in value, don't insert the new level.
-        return d
-    
->>>>>>> 8d6f8e6f
+
     # To conserve nans in the original dataset, replace them with
     # fill_value in the coordinate array.
     assert not np.any(d[coords] == fill_value), 'dataset d contains fill_value.'
